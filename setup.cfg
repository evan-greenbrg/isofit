[metadata]
name = isofit
<<<<<<< HEAD
version = 3.0
=======
version = 2.10.2
>>>>>>> b4fd90c9
author = David R. Thompson, Winston Olson-Duvall, Philip G. Brodrick, and Team
author_email = david.r.thompson@jpl.nasa.gov
url = http://github.com/isofit/isofit
description = Imaging Spectrometer Optimal FITting
long_description = file: README.rst
long_description_content_type = text/x-rst

license = BSD 3-Clause License
classifiers =
  License :: OSI Approved :: Apache Software License
  Operating System :: OS Independent
  Programming Language :: Python :: 3.8
  Programming Language :: Python :: 3.9
  Programming Language :: Python :: 3.10

[options]
packages = find:
include_package_data = True
install_requires =
  click
<<<<<<< HEAD
  dask
  gdal >= 2.0.0
  matplotlib >= 2.2.2
  ndsplines >= 0.1.2
  netCDF4
=======
  matplotlib >= 2.2.2
>>>>>>> b4fd90c9
  numpy >= 1.20
  pandas >= 0.24.0
  pep8 >= 1.7.1
  pygrib
  pytest >= 3.5.1
  pyyaml >= 5.3.2
  ray >= 1.2.0
  scikit-image >= 0.17.0
  scikit-learn >= 0.19.1
  scipy >= 1.3.0
  spectral >= 0.19
  tensorflow >= 2.0.1
  utm
  xarray
  xxhash >= 1.2.0

[options.entry_points]
console_scripts =
  isofit = isofit:cli

[options.extras_require]
dev =
  pre-commit
  black
  isort<|MERGE_RESOLUTION|>--- conflicted
+++ resolved
@@ -1,10 +1,6 @@
 [metadata]
 name = isofit
-<<<<<<< HEAD
 version = 3.0
-=======
-version = 2.10.2
->>>>>>> b4fd90c9
 author = David R. Thompson, Winston Olson-Duvall, Philip G. Brodrick, and Team
 author_email = david.r.thompson@jpl.nasa.gov
 url = http://github.com/isofit/isofit
@@ -25,15 +21,9 @@
 include_package_data = True
 install_requires =
   click
-<<<<<<< HEAD
   dask
-  gdal >= 2.0.0
   matplotlib >= 2.2.2
-  ndsplines >= 0.1.2
   netCDF4
-=======
-  matplotlib >= 2.2.2
->>>>>>> b4fd90c9
   numpy >= 1.20
   pandas >= 0.24.0
   pep8 >= 1.7.1
