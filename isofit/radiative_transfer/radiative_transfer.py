#! /usr/bin/env python3
#
#  Copyright 2018 California Institute of Technology
#
#  Licensed under the Apache License, Version 2.0 (the "License");
#  you may not use this file except in compliance with the License.
#  You may obtain a copy of the License at
#
#      http://www.apache.org/licenses/LICENSE-2.0
#
#  Unless required by applicable law or agreed to in writing, software
#  distributed under the License is distributed on an "AS IS" BASIS,
#  WITHOUT WARRANTIES OR CONDITIONS OF ANY KIND, either express or implied.
#  See the License for the specific language governing permissions and
#  limitations under the License.
#
# ISOFIT: Imaging Spectrometer Optimal FITting
# Authors: Philip G. Brodrick, philip.brodrick@jpl.nasa.gov
#          Niklas Bohn, urs.n.bohn@jpl.nasa.gov
#          Jay E. Fahlen, jay.e.fahlen@jpl.nasa.gov
#
from types import SimpleNamespace

import numpy as np

from isofit.configs import Config
from isofit.core.geometry import Geometry

from ..core.common import eps
from ..radiative_transfer.kernel_flows import KernelFlowsRT
from ..radiative_transfer.modtran import ModtranRT
from ..radiative_transfer.radiative_transfer_engine import RadiativeTransferEngine
from ..radiative_transfer.six_s import SixSRT
from ..radiative_transfer.sRTMnet import SimulatedModtranRT

# Match config string options to modules
RTE = {
    "modtran": ModtranRT,
    "6s": SixSRT,
    "sRTMnet": SimulatedModtranRT,
    "KernelFlowsGP": KernelFlowsRT,
}


def confPriority(key, configs, none=False):
    """
    Selects a key from a config if the value for that key is not None
    Prioritizes returning the first value found in the configs list

    TODO: ISOFIT configs are annoying and will create keys to NoneTypes
    Should use mlky to handle key discovery at runtime instead of like this
    """
    value = None
    for config in configs:
        if hasattr(config, key):
            value = getattr(config, key)
            if value is not None:
                break
    return value


class RadiativeTransfer:
    """This class controls the radiative transfer component of the forward
    model. An ordered dictionary is maintained of individual RTMs (MODTRAN,
    for example). We loop over the dictionary concatenating the radiation
    and derivatives from each RTM and interval to form the complete result.

    In general, some of the state vector components will be shared between
    RTMs and bands. For example, H20STR is shared between both VISNIR and
    TIR. This class maintains the master list of statevectors.
    """

    # Keys to retrieve from 3 sections to use the preferred
    # Prioritizes retrieving from radiative_transfer_engines first, then instrument, then radiative_transfer
    _keys = [
        "interpolator_style",
        "overwrite_interpolator",
        "lut_grid",
        "lut_path",
        "wavelength_file",
    ]

    def __init__(self, full_config: Config):
        config = full_config.forward_model.radiative_transfer
        confIT = full_config.forward_model.instrument

        self.lut_grid = config.lut_grid
        self.statevec_names = config.statevector.get_element_names()

        self.rt_engines = []
        for idx in range(len(config.radiative_transfer_engines)):
            confRT = config.radiative_transfer_engines[idx]

            # Generate the params for this RTE
            params = {
                key: confPriority(key, [confRT, confIT, config]) for key in self._keys
            }
            params["engine_config"] = confRT

            # Select the right RTE and initialize it
            rte = RTE[confRT.engine_name](**params)
            self.rt_engines.append(rte)

        # If any engine is true, self is true
        self.topography_model = any([rte.topography_model for rte in self.rt_engines])
        self.glint_model = any([rte.glint_model for rte in self.rt_engines])

        # The rest of the code relies on sorted order of the individual RT engines which cannot
        # be guaranteed by the dict JSON or YAML input
        self.rt_engines.sort(key=lambda x: x.wl[0])

        # Retrieved variables.  We establish scaling, bounds, and
        # initial guesses for each state vector element.  The state
        # vector elements are all free parameters in the RT lookup table,
        # and they all have associated dimensions in the LUT grid.
        self.bounds, self.scale, self.init = [], [], []
        self.prior_mean, self.prior_sigma = [], []

        for sv, sv_name in zip(*config.statevector.get_elements()):
            self.bounds.append(sv.bounds)
            self.scale.append(sv.scale)
            self.init.append(sv.init)
            self.prior_sigma.append(sv.prior_sigma)
            self.prior_mean.append(sv.prior_mean)

        self.bounds = np.array(self.bounds)
        self.scale = np.array(self.scale)
        self.init = np.array(self.init)
        self.prior_mean = np.array(self.prior_mean)
        self.prior_sigma = np.array(self.prior_sigma)

        self.wl = np.concatenate([RT.wl for RT in self.rt_engines])

        self.bvec = config.unknowns.get_element_names()
        self.bval = np.array([x for x in config.unknowns.get_elements()[0]])

        self.solar_irr = np.concatenate([RT.solar_irr for RT in self.rt_engines])

        # TODO: Is code for this missing? We have if statements that rely on this
        self.glint_model = False

    def xa(self):
        """Pull the priors from each of the individual RTs."""
        return self.prior_mean

    def Sa(self):
        """Pull the priors from each of the individual RTs."""
        return np.diagflat(np.power(np.array(self.prior_sigma), 2))

    def get_shared_rtm_quantities(self, x_RT, geom):
        """Return only the set of RTM quantities (transup, sphalb, etc.) that are contained
        in all RT engines.
        """
        ret = []
        for RT in self.rt_engines:
            ret.append(RT.get(x_RT, geom))

        return self.pack_arrays(ret)

    @property
    def coszen(self):
        """
        Backwards compatibility until Geometry takes over this param
        Return some child RTE coszen
        """
        for child in self.rt_engines:
            if "coszen" in child.lut:
                return child.lut.coszen.data

    def calc_rdn(self, x_RT, x_surface, rfl, Ls, geom):
        r = self.get_shared_rtm_quantities(x_RT, geom)
        L_atm = self.get_L_atm(x_RT, geom)
        L_up = Ls * (r["transm_up_dir"] + r["transm_up_dif"])

        if geom.bg_rfl is not None:
            # adjacency effects are counted
            I = (self.solar_irr * self.coszen) / np.pi
            bg = geom.bg_rfl
            t_down = r["transm_down_dif"] + r["transm_down_dir"]

            ret = (
                L_atm
                + I / (1.0 - r["sphalb"] * bg) * bg * t_down * r["transm_up_dif"]
                + I / (1.0 - r["sphalb"] * bg) * rfl * t_down * r["transm_up_dir"]
                + L_up
            )

        elif self.topography_model:
            I = self.solar_irr / np.pi
            t_dir_down = r["transm_down_dir"]
            t_dif_down = r["transm_down_dif"]
            if geom.cos_i is None:
                cos_i = self.coszen
            else:
                cos_i = geom.cos_i
            t_total_up = r["transm_up_dif"] + r["transm_up_dir"]
            t_total_down = t_dir_down + t_dif_down
            s_alb = r["sphalb"]
            # topographic flux (topoflux) effect corrected
            ret = (
                L_atm
                + (
                    I * cos_i / (1.0 - s_alb * rfl) * t_dir_down
                    + I * self.coszen / (1.0 - s_alb * rfl) * t_dif_down
                )
                * rfl
                * t_total_up
            )

        elif self.glint_model:
            L_down_transmitted = self.get_L_down_transmitted(x_RT, geom)

            E_dd = (self.solar_irr * self.coszen) / np.pi * r["t_down_dir"]
            E_ds = (self.solar_irr * self.coszen) / np.pi * r["t_down_dif"]
            E_d = E_dd + E_ds
            L_sky = x_surface[-2] * E_dd + x_surface[-1] * E_ds

            rho_ls = 0.02  # fresnel reflectance factor (approx. 0.02 for nadir view)
            glint = rho_ls * (L_sky / E_d)

            ret = (
                L_atm
                + L_down_transmitted
                * (rfl + glint)
                / (1.0 - r["sphalb"] * (rfl + glint))
                + L_up
            )

        else:
            L_down_transmitted = self.get_L_down_transmitted(x_RT, geom)

            ret = L_atm + L_down_transmitted * rfl / (1.0 - r["sphalb"] * rfl) + L_up

        return ret

    def get_L_atm(self, x_RT: np.array, geom: Geometry) -> np.array:
        """Get the interpolated modeled atmospheric reflectance (aka path radiance).

        Args:
            x_RT: radiative-transfer portion of the statevector
            geom: local geometry conditions for lookup

        Returns:
            interpolated modeled atmospheric reflectance
        """
        L_atms = []
        for RT in self.rt_engines:
            if RT.treat_as_emissive:
                r = RT.get(x_RT, geom)
                rdn = r["thermal_upwelling"]
                L_atms.append(rdn)
            else:
                r = RT.get(x_RT, geom)
                rdn = r["rhoatm"]
<<<<<<< HEAD
                if RT.rt_mode == "transm":
                    rdn = (self.solar_irr * self.coszen) / np.pi * rdn
=======
                if RT.engine_config.engine_name != "KernelFlowsGP":
                    rdn = rdn / np.pi * (self.solar_irr * self.coszen)
>>>>>>> 66f36d6c
                L_atms.append(rdn)
        return np.hstack(L_atms)

    def get_L_down_transmitted(self, x_RT: np.array, geom: Geometry) -> np.array:
        """Get the interpolated total downward atmospheric transmittance.
        Thermal_downwelling already includes the transmission factor. Also
        assume there is no multiple scattering for TIR.

        Args:
            x_RT: radiative-transfer portion of the statevector
            geom: local geometry conditions for lookup

        Returns:
            interpolated total downward atmospheric transmittance
        """
        L_downs = []
        for RT in self.rt_engines:
            if RT.treat_as_emissive:
                r = RT.get(x_RT, geom)
                rdn = r["thermal_downwelling"]
                L_downs.append(rdn)
            else:
                r = RT.get(x_RT, geom)
                rdn = r["transm_down_dir"] + r["transm_down_dif"]
<<<<<<< HEAD
                if RT.rt_mode == "transm":
=======
                if RT.engine_config.engine_name != "KernelFlowsGP":
>>>>>>> 66f36d6c
                    rdn = (self.solar_irr * self.coszen) / np.pi * rdn
                L_downs.append(rdn)
        return np.hstack(L_downs)

    def drdn_dRT(
        self, x_RT, x_surface, rfl, drfl_dsurface, Ls, dLs_dsurface, geom: Geometry
    ):
        # first the rdn at the current state vector
        rdn = self.calc_rdn(x_RT, x_surface, rfl, Ls, geom)

        # perturb each element of the RT state vector (finite difference)
        K_RT = []
        x_RTs_perturb = x_RT + np.eye(len(x_RT)) * eps
        for x_RT_perturb in list(x_RTs_perturb):
            rdne = self.calc_rdn(x_RT_perturb, x_surface, rfl, Ls, geom)
            K_RT.append((rdne - rdn) / eps)
        K_RT = np.array(K_RT).T

        # Get K_surface
        r = self.get_shared_rtm_quantities(x_RT, geom)

        if geom.bg_rfl is not None:
            # adjacency effects are counted
            I = (self.solar_irr * self.coszen) / np.pi
            bg = geom.bg_rfl
            t_down = r["transm_down_dif"] + r["transm_down_dir"]
            drdn_drfl = I / (1.0 - r["sphalb"] * bg) * t_down * r["transm_up_dir"]

        elif self.topography_model:
            # jac w.r.t. topoflux correct radiance
            I = self.solar_irr / np.pi
            t_dir_down = r["transm_down_dir"]
            t_dif_down = r["transm_down_dif"]
            if geom.cos_i is None:
                cos_i = self.coszen
            else:
                cos_i = geom.cos_i
            t_total_up = r["transm_up_dif"] + r["transm_up_dir"]
            t_total_down = t_dir_down + t_dif_down
            s_alb = r["sphalb"]

            a = t_total_up * (I * cos_i * t_dir_down + I * self.coszen * t_dif_down)
            drdn_drfl = a / (1 - s_alb * rfl) ** 2

        elif self.glint_model:
            L_down_transmitted = self.get_L_down_transmitted(x_RT, geom)

            E_dd = (self.solar_irr * self.coszen) / np.pi * r["t_down_dir"]
            E_ds = (self.solar_irr * self.coszen) / np.pi * r["t_down_dif"]
            E_d = E_dd + E_ds
            L_sky = x_surface[-2] * E_dd + x_surface[-1] * E_ds

            rho_ls = 0.02  # fresnel reflectance factor (approx. 0.02 for nadir view)
            glint = rho_ls * (L_sky / E_d)

            drho_scaled_for_multiscattering_drfl = (
                1.0 / (1 - r["sphalb"] * (rfl + glint)) ** 2
            )
            drdn_drfl = L_down_transmitted * drho_scaled_for_multiscattering_drfl

        else:
            L_down_transmitted = self.get_L_down_transmitted(x_RT, geom)

            # The reflected downwelling light is:
            # L_down_transmitted * rfl / (1.0 - r['sphalb'] * rfl), or
            # L_down_transmitted * rho_scaled_for_multiscattering
            # This term is the derivative of rho_scaled_for_multiscattering
            drho_scaled_for_multiscattering_drfl = 1.0 / (1 - r["sphalb"] * rfl) ** 2

            drdn_drfl = L_down_transmitted * drho_scaled_for_multiscattering_drfl

        drdn_dLs = r["transm_up_dir"] + r["transm_up_dif"]
        K_surface = (
            drdn_drfl[:, np.newaxis] * drfl_dsurface
            + drdn_dLs[:, np.newaxis] * dLs_dsurface
        )

        return K_RT, K_surface

    def drdn_dRTb(self, x_RT, x_surface, rfl, Ls, geom):
        if len(self.bvec) == 0:
            Kb_RT = np.zeros((0, len(self.wl.shape)))
        # currently, the K_b matrix only covers forward model derivatives due to H2O_ABSCO unknowns,
        # so that subsequent errors might occur when water vapor is not part of the state
        # vector (which is very unlikely though). the following statement captures this case,
        # but might need to be modified as soon as we add more unknowns
        # ToDo: might require modification in case more unknowns are added
        elif len(self.bvec) > 0 and "H2OSTR" not in self.statevec_names:
            Kb_RT = np.zeros((1, len(self.wl)))
        else:
            # first the radiance at the current state vector
            rdn = self.calc_rdn(x_RT, x_surface, rfl, Ls, geom)

            # unknown parameters modeled as random variables per
            # Rodgers et al (2000) K_b matrix.  We calculate these derivatives
            # by finite differences
            Kb_RT = []
            perturb = 1.0 + eps
            for unknown in self.bvec:
                if unknown == "H2O_ABSCO" and "H2OSTR" in self.statevec_names:
                    i = self.statevec_names.index("H2OSTR")
                    x_RT_perturb = x_RT.copy()
                    x_RT_perturb[i] = x_RT[i] * perturb
                    rdne = self.calc_rdn(x_RT_perturb, x_surface, rfl, Ls, geom)
                    Kb_RT.append((rdne - rdn) / eps)

        Kb_RT = np.array(Kb_RT).T
        return Kb_RT

    def summarize(self, x_RT, geom):
        ret = []
        for RT in self.rt_engines:
            ret.append(RT.summarize(x_RT, geom))
        ret = "\n".join(ret)
        return ret

    def pack_arrays(self, rtm_quantities_from_RT_engines):
        """Take the list of dict outputs from each RT engine and
        stack their internal arrays in the same order. Keep only
        those quantities that are common to all RT engines.
        """
        # Get the intersection of the sets of keys from each of the rtm_quantities_from_RT_engines
        shared_rtm_keys = set(rtm_quantities_from_RT_engines[0].keys())
        if len(rtm_quantities_from_RT_engines) > 1:
            for rtm_quantities_from_one_RT_engine in rtm_quantities_from_RT_engines[1:]:
                shared_rtm_keys.intersection_update(
                    rtm_quantities_from_one_RT_engine.keys()
                )

        # Concatenate the different band ranges
        rtm_quantities_concatenated_over_RT_bands = {}
        for key in shared_rtm_keys:
            temp = [x[key] for x in rtm_quantities_from_RT_engines]
            rtm_quantities_concatenated_over_RT_bands[key] = np.hstack(temp)

        return rtm_quantities_concatenated_over_RT_bands


def ext550_to_vis(ext550):
    """VIS is defined as a function of the surface aerosol extinction coefficient
    at 550 nm in km-1, EXT550, by the formula VIS[km] = ln(50) / (EXT550 + 0.01159),
    where 0.01159 is the surface Rayleigh scattering coefficient at 550 nm in km-1
    (see MODTRAN6 manual, p. 50).
    """
    return np.log(50.0) / (ext550 + 0.01159)<|MERGE_RESOLUTION|>--- conflicted
+++ resolved
@@ -252,13 +252,8 @@
             else:
                 r = RT.get(x_RT, geom)
                 rdn = r["rhoatm"]
-<<<<<<< HEAD
                 if RT.rt_mode == "transm":
                     rdn = (self.solar_irr * self.coszen) / np.pi * rdn
-=======
-                if RT.engine_config.engine_name != "KernelFlowsGP":
-                    rdn = rdn / np.pi * (self.solar_irr * self.coszen)
->>>>>>> 66f36d6c
                 L_atms.append(rdn)
         return np.hstack(L_atms)
 
@@ -283,11 +278,7 @@
             else:
                 r = RT.get(x_RT, geom)
                 rdn = r["transm_down_dir"] + r["transm_down_dif"]
-<<<<<<< HEAD
                 if RT.rt_mode == "transm":
-=======
-                if RT.engine_config.engine_name != "KernelFlowsGP":
->>>>>>> 66f36d6c
                     rdn = (self.solar_irr * self.coszen) / np.pi * rdn
                 L_downs.append(rdn)
         return np.hstack(L_downs)
