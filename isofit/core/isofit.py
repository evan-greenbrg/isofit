--- conflicted
+++ resolved
@@ -37,12 +37,8 @@
 from isofit.configs import configs
 from isofit.core.fileio import IO
 from isofit.core.forward import ForwardModel
-<<<<<<< HEAD
-from isofit.inversion import Inversions
+from isofit.inversion import Inversion
 from isofit.utils.multistate import construct_full_state, index_spectra_by_surface
-=======
-from isofit.inversion import Inversion
->>>>>>> 7dcd6d0e
 
 
 class Isofit:
@@ -277,13 +273,7 @@
         )
         self.config = config
         self.fm = forward_model
-<<<<<<< HEAD
-
         self.io = IO(self.config, full_statevector)
-=======
-        self.iv = Inversion(self.config, self.fm)
-        self.io = IO(self.config, self.fm)
->>>>>>> 7dcd6d0e
 
         self.approximate_total_spectra = None
         if total_workers is not None:
@@ -302,15 +292,7 @@
             input_data = self.io.get_components_at_index(row, col)
 
             # Get inversion
-            iv = Inversions.get(self.config.implementation.mode, None)
-            if not iv:
-                logging.exception(
-                    "Inversion implementation: "
-                    f"{self.config.implementation.mode}, "
-                    "did not match options"
-                )
-                raise KeyError
-            self.iv = iv(self.config, self.fm)
+            self.iv = Inversion(self.config, self.fm)
 
             self.completed_spectra += 1
             if input_data is not None:
