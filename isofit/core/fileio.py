--- conflicted
+++ resolved
@@ -353,16 +353,7 @@
 class IO:
     """..."""
 
-<<<<<<< HEAD
-    # Default ESD path
-    earth_sun_distance_path = os.path.join(
-        isofit.root, "data", "earth_sun_distance.txt"
-    )
-
-    def __init__(self, config: Config, full_statevec: np.array):
-=======
     def __init__(self, config: Config, forward: ForwardModel):
->>>>>>> 09493a22
         """Initialization specifies retrieval subwindows for calculating
         measurement cost distributions."""
 
