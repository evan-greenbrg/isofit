--- conflicted
+++ resolved
@@ -30,7 +30,6 @@
 from spectral.io import envi
 
 import isofit
-<<<<<<< HEAD
 from isofit.configs import Config
 from isofit.core.common import (
     envi_header,
@@ -40,15 +39,8 @@
     match_statevector,
     resample_spectrum,
 )
-from isofit.core.forward import ForwardModel
-from isofit.core.geometry import Geometry
-from isofit.inversion.inverse import Inversion
-from isofit.inversion.inverse_simple import invert_algebraic, invert_simple
-=======
-from isofit.core.common import envi_header, eps, load_spectrum, resample_spectrum
 from isofit.core.geometry import Geometry
 from isofit.inversion.inverse_simple import invert_algebraic
->>>>>>> 7dcd6d0e
 
 ### Variables ###
 
