--- conflicted
+++ resolved
@@ -141,81 +141,13 @@
     # Third element, and the first two are latitude/longitude coordinates
 
     if len(nneighbors) == 1 and n_atm_bands != 1:
-        logging.debug('assuming neighbors applies to all atm bands')
+        logging.debug("assuming neighbors applies to all atm bands")
         nneighbors = [nneighbors[0] for n in range(n_atm_bands)]
 
     # Iterate through image
     hash_table = {}
     for row in np.arange(start_line, stop_line):
-<<<<<<< HEAD
-        # Load inline input data
-        input_locations_mm = input_locations_img.open_memmap(
-            interleave="bip", writable=False
-        )
-        input_locations = np.array(input_locations_mm[row, :, :])
-        output_atm_row = np.zeros((n_input_samples, len(atm_bands))) + nodata_value
-        nspectra, start = 0, time.time()
-
-        for col in np.arange(n_input_samples):
-            x = input_locations[col, :]
-
-            if np.isclose(x, nodata_value).all():
-                output_atm_row[col, :] = nodata_value
-                continue
-            else:
-                x *= loc_scaling
-
-            bhat = None
-            hash_idx = segmentation_img[row, col]
-            if hash_idx in hash_table:
-                bhat = hash_table[hash_idx]
-
-            if bhat is None:
-                # Use the max number of neighbors...we'll zero out unwanted components below
-                dists, nn = tree.query(x, np.max(nneighbors))
-                xv = reference_locations[nn, :] * loc_scaling[np.newaxis, :]
-                yv = reference_state[nn, :]
-
-                # Zero out unwanted components
-                for _nneigh, nneigh in enumerate(nneighbors):
-                    yv[nneigh:, _nneigh] = -10 # set to get filtered
-
-                bhat = np.zeros((n_atm_bands, xv.shape[1]))
-
-                for i in np.arange(n_atm_bands):
-                    use = yv[:, i] > -5
-                    n = sum(use)
-                    # only use lat/lon here, ignore Z
-                    X = np.concatenate((np.ones((n, 1)), xv[use, :-1]), axis=1)
-                    W = np.diag(np.ones(n))  # /uv[use, i])
-                    y = yv[use, i : i + 1]
-                    try:
-                        bhat[i, :] = (inv(X.T @ W @ X) @ X.T @ W @ y).T
-                    except:
-                        bhat[i, :] = 0
-
-                    # if i == 0:
-                    #    print(X, y, bhat)
-
-            if (segmentation_img is not None) and not (hash_idx in hash_table):
-                hash_table[hash_idx] = bhat
-
-            A = np.hstack((np.ones(1), x[:-1]))
-            output_atm_row[col, :] = (bhat.T * A[:, np.newaxis]).sum(axis=0)
-
-            nspectra = nspectra + 1
-
-        elapsed = float(time.time() - start)
-        logging.debug(
-            "row {}/{}, ({}/{} local), {} spectra per second".format(
-                row,
-                n_input_lines,
-                int(row - start_line),
-                int(stop_line - start_line),
-                round(float(nspectra) / elapsed, 2),
-=======
-
-        if not np.all(segmentation_img[row,:] == 0):
+        if not np.all(segmentation_img[row, :] == 0):
             # Load inline input data
             input_locations_mm = input_locations_img.open_memmap(
                 interleave="bip", writable=False
@@ -246,7 +178,7 @@
 
                     # Zero out unwanted components
                     for _nneigh, nneigh in enumerate(nneighbors):
-                        yv[nneigh:, _nneigh] = -10 # set to get filtered
+                        yv[nneigh:, _nneigh] = -10  # set to get filtered
 
                     bhat = np.zeros((n_atm_bands, xv.shape[1]))
 
@@ -282,7 +214,6 @@
                     int(stop_line - start_line),
                     round(float(nspectra) / elapsed, 2),
                 )
->>>>>>> 45ba7491
             )
 
             del input_locations_mm
