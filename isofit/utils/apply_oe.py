--- conflicted
+++ resolved
@@ -13,11 +13,8 @@
 
 import click
 import numpy as np
-<<<<<<< HEAD
+import ray
 from scipy.io import loadmat
-=======
-import ray
->>>>>>> 0e7a7f07
 from spectral.io import envi
 
 import isofit.utils.template_construction as tmpl
