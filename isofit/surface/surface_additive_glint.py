--- conflicted
+++ resolved
@@ -21,16 +21,8 @@
 
 import numpy as np
 
-<<<<<<< HEAD
-from isofit.configs import Config
-from isofit.core.common import eps
-from isofit.surface.surface import Surface
-
-from .surface_thermal import ThermalSurface
-=======
 from isofit.core.common import eps
 from isofit.surface.surface_thermal import ThermalSurface
->>>>>>> 7dcd6d0e
 
 
 class AdditiveGlintSurface(ThermalSurface):
