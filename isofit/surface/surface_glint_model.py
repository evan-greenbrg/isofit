#! /usr/bin/env python3
#
#  Copyright 2018 California Institute of Technology
#
#  Licensed under the Apache License, Version 2.0 (the "License");
#  you may not use this file except in compliance with the License.
#  You may obtain a copy of the License at
#
#      http://www.apache.org/licenses/LICENSE-2.0
#
#  Unless required by applicable law or agreed to in writing, software
#  distributed under the License is distributed on an "AS IS" BASIS,
#  WITHOUT WARRANTIES OR CONDITIONS OF ANY KIND, either express or implied.
#  See the License for the specific language governing permissions and
#  limitations under the License.
#
# ISOFIT: Imaging Spectrometer Optimal FITting
# Author: David R Thompson, david.r.thompson@jpl.nasa.gov
#
from __future__ import annotations

import numpy as np

<<<<<<< HEAD
from isofit.configs import Config
from isofit.core.common import eps

from .surface_multicomp import MultiComponentSurface
=======
from isofit.core.common import eps
from isofit.surface.surface_multicomp import MultiComponentSurface
>>>>>>> 7dcd6d0e


class GlintModelSurface(MultiComponentSurface):
    """A model of the surface based on a collection of multivariate
    Gaussians, extended with two surface glint terms (sun + sky glint)."""

    def __init__(self, full_config: dict, params: dict):
        super().__init__(full_config, params)

        # TODO: Enforce this attribute in the config, not here (this is hidden)
        self.statevec_names.extend(["SUN_GLINT", "SKY_GLINT"])
        self.scale.extend([1.0, 1.0])
        self.init.extend([0.02, 1 / np.pi])
        self.bounds.extend([[-1, 10], [0, 10]])  # Gege (2021), WASI user manual
        self.n_state = self.n_state + 2
        self.glint_ind = len(self.statevec_names) - 2
        self.f = np.array([[(1000000 * np.array(self.scale[self.glint_ind :])) ** 2]])

        self.full_glint = False
        if "full_glint" in (full := full_config.forward_model.surface.keys()):
            self.full_glint = full

    def xa(self, x_surface, geom):
        """Mean of prior distribution, calculated at state x."""

        mu = MultiComponentSurface.xa(self, x_surface, geom)
        mu[self.glint_ind :] = self.init[self.glint_ind :]
        return mu

    def Sa(self, x_surface, geom):
        """Covariance of prior distribution, calculated at state x.  We find
        the covariance in a normalized space (normalizing by z) and then un-
        normalize the result for the calling function."""

        Cov = MultiComponentSurface.Sa(self, x_surface, geom)
        Cov[self.glint_ind :, self.glint_ind :] = self.f
        return Cov

    def fit_params(self, rfl_meas, geom, *args):
        """Given a reflectance estimate and one or more emissive parameters,
        fit a state vector."""
        # first guess suggestion: E_dd => see below, E_ds => ~0.01
        glint_band = np.argmin(abs(900 - self.wl))
        glint = np.mean(rfl_meas[(glint_band - 2) : glint_band + 2])
        glint = max(
            self.bounds[self.glint_ind][0] + eps,
            min(self.bounds[self.glint_ind][1] - eps, glint),
        )
        lamb_est = rfl_meas - glint
        x = MultiComponentSurface.fit_params(self, lamb_est, geom)
        x[self.glint_ind] = glint
        x[self.glint_ind + 1] = 0.01
        return x

    def calc_rfl(self, x_surface, geom):
        """Reflectance (includes specular glint)."""

        return self.calc_lamb(x_surface, geom) + x_surface[self.glint_ind]

    def drfl_dsurface(self, x_surface, geom):
        """Partial derivative of reflectance with respect to state vector,
        calculated at x_surface."""

        drfl = self.dlamb_dsurface(x_surface, geom)
        drfl[:, self.glint_ind :] = 1
        return drfl

    def dLs_dsurface(self, x_surface, geom):
        """Partial derivative of surface emission with respect to state vector,
        calculated at x_surface.  We append two columns of zeros to handle
        the extra glint parameter"""

        dLs_dsurface = super().dLs_dsurface(x_surface, geom)
        return dLs_dsurface

    def summarize(self, x_surface, geom):
        """Summary of state vector."""

        return MultiComponentSurface.summarize(
            self, x_surface, geom
        ) + " Sun Glint: %5.3f, Sky Glint: %5.3f" % (x_surface[-2], x_surface[-1])<|MERGE_RESOLUTION|>--- conflicted
+++ resolved
@@ -21,15 +21,8 @@
 
 import numpy as np
 
-<<<<<<< HEAD
-from isofit.configs import Config
-from isofit.core.common import eps
-
-from .surface_multicomp import MultiComponentSurface
-=======
 from isofit.core.common import eps
 from isofit.surface.surface_multicomp import MultiComponentSurface
->>>>>>> 7dcd6d0e
 
 
 class GlintModelSurface(MultiComponentSurface):
